--- conflicted
+++ resolved
@@ -1,10 +1,7 @@
 mod bounding_box;
 mod hash_grid;
-<<<<<<< HEAD
 mod octree;
-=======
 mod line;
->>>>>>> c102e30c
 mod mesh;
 mod plane;
 mod vec3f;
