--- conflicted
+++ resolved
@@ -1,13 +1,9 @@
-<<<<<<< HEAD
-use std::{fmt::Debug, fs, io::{self, BufRead, Write}, path::Path};
-=======
 use std::{
     fmt::Debug,
     fs,
-    io::{self, Write},
+    io::{self, BufRead, Write},
     path::Path,
 };
->>>>>>> c102e30c
 
 use num_traits::Float;
 
@@ -34,24 +30,11 @@
     data
 }
 
-<<<<<<< HEAD
 pub fn write_obj_file<T: Float + Debug + Send + Sync>(mesh: &Mesh<T>, file_name: &str) -> io::Result<()> {
-=======
-pub fn write_as_obj<T: Float + Debug + Send + Sync>(
-    mesh: &Mesh<T>,
-    file_name: &str,
-) -> io::Result<()> {
->>>>>>> c102e30c
     let file_path = Path::new(file_name).with_extension("obj");
 
     let mut file = fs::File::create(file_path)?;
     file.write_all(mesh_to_obj(&mesh).as_bytes())?;
-<<<<<<< HEAD
-    
-    
-=======
-
->>>>>>> c102e30c
     Ok(())
 }
 
