--- conflicted
+++ resolved
@@ -168,14 +168,11 @@
 /// Operation to perform a linear interpolation between two values -> a + t*(b-a).
 ///
 /// This operation takes two inptus.
+/// This operation takes two inptus.
 /// * First value to interpolate (a)
 /// * Second value to interpolate (b)
-<<<<<<< HEAD
 #[cfg_attr(feature = "serde", derive(Serialize, Deserialize))]
 #[derive(Debug, Clone)]
-=======
-#[derive(Debug, Clone, Serialize, Deserialize)]
->>>>>>> 24feee0a
 pub struct LinearInterpolation<T> {
     factor: T,
 }
@@ -248,12 +245,8 @@
 /// * First value to interpolate (a)
 /// * Second value to interpolate (b)
 /// * Interpolation factor.
-<<<<<<< HEAD
 #[cfg_attr(feature = "serde", derive(Serialize, Deserialize))]
 #[derive(Debug)]
-=======
-#[derive(Debug, Serialize, Deserialize)]
->>>>>>> 24feee0a
 pub struct VariableLinearInterpolation {}
 
 static VAR_LINEAR_INTERPOLATION_INPUTS: &[&str] = &["First Value", "Second Value", "Factor"];
@@ -271,11 +264,7 @@
     }
 }
 
-<<<<<<< HEAD
 impl<T: ModelFloat> ImplicitOperation<T> for VariableLinearInterpolation {
-=======
-impl<T: Float + Send + Sync + Serialize> ImplicitOperation<T> for VariableLinearInterpolation {
->>>>>>> 24feee0a
     fn eval(&self, inputs: &[T]) -> T {
         inputs[0] + inputs[2] * (inputs[1] - inputs[0])
     }
@@ -285,22 +274,14 @@
     }
 }
 
-<<<<<<< HEAD
 impl<T: ModelFloat> ImplicitComponent<T> for VariableLinearInterpolation {
-=======
-impl<T: Float + Send + Sync + Serialize> ImplicitComponent<T> for VariableLinearInterpolation {
->>>>>>> 24feee0a
     fn name(&self) -> &'static str {
         "VariableLinearInterpolation"
     }
 }
 
-<<<<<<< HEAD
 #[cfg_attr(feature = "serde", derive(Serialize, Deserialize))]
 #[derive(Debug, Clone)]
-=======
-#[derive(Debug, Clone, Serialize, Deserialize)]
->>>>>>> 24feee0a
 pub struct Remap<T> {
     from_min: T,
     from_max: T,
@@ -336,11 +317,7 @@
 }
 
 impl<T: Float> Remap<T> {
-<<<<<<< HEAD
     /// Create a new Remap operation with default range \[0,1\] -> \[0,1\].
-=======
-    /// Create a new Remap operation with default range [0,1] -> [0,1].
->>>>>>> 24feee0a
     pub fn new() -> Self {
         Self {
             from_min: T::zero(),
@@ -371,11 +348,7 @@
     }
 }
 
-<<<<<<< HEAD
 impl<T: ModelFloat> ImplicitOperation<T> for Remap<T> {
-=======
-impl<T: Float + Send + Sync + Serialize> ImplicitOperation<T> for Remap<T> {
->>>>>>> 24feee0a
     fn eval(&self, inputs: &[T]) -> T {
         let value = inputs[0];
         // First normalize to [0,1]
@@ -389,11 +362,7 @@
     }
 }
 
-<<<<<<< HEAD
 impl<T: ModelFloat> ImplicitComponent<T> for Remap<T> {
-=======
-impl<T: Float + Send + Sync + Serialize> ImplicitComponent<T> for Remap<T> {
->>>>>>> 24feee0a
     fn parameters(&self) -> &[Parameter] {
         REMAP_PARAMETERS
     }
