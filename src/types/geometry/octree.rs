--- conflicted
+++ resolved
@@ -1,7 +1,3 @@
-<<<<<<< HEAD
-=======
-use log::debug;
->>>>>>> 21bb338c
 use num_traits::Float;
 use serde::{Deserialize, Serialize};
 
@@ -266,15 +262,12 @@
             );
         }
 
-<<<<<<< HEAD
         OctreeNode::Internal {
             bounds,
             children: Box::new(children),
         }
     }
 
-=======
->>>>>>> 21bb338c
     fn closest_point_recursive<Q: SpatialQuery<T>>(
         &self,
         point: &Vec3<T>,
@@ -283,7 +276,6 @@
         best_object: &mut Q,
         all_objects: &[Q],
     ) {
-<<<<<<< HEAD
         match self {
             OctreeNode::Empty => todo!(),
             OctreeNode::Internal {
@@ -316,50 +308,7 @@
                         best_object,
                         all_objects,
                     );
-=======
-        for &index in &self.object_indices {
-            let closest_point = all_objects[index].closest_point(point);
-            let dist_sq = point.distance_to_vec3_squared(&closest_point);
-            if dist_sq < *best_dist_sq {
-                *best_dist_sq = dist_sq;
-                *best_point = closest_point;
-                *best_object = all_objects[index];
-
-                if *best_dist_sq == T::zero() {
-                    return;
                 }
-            }
-        }
-
-        if let Some(ref children) = self.children {
-            let mut child_nodes: Vec<_> = children
-                .iter()
-                .filter_map(|c| {
-                    c.as_ref().map(|child| {
-                        let closest_dist_sq = child
-                            .bounds
-                            .closest_point(point)
-                            .distance_to_vec3_squared(point);
-                        (child, closest_dist_sq)
-                    })
-                })
-                .filter(|(_, d)| *d <= *best_dist_sq)
-                .collect();
-
-            child_nodes.sort_by(|a, b| a.1.partial_cmp(&b.1).unwrap_or(std::cmp::Ordering::Equal));
-
-            for (child, closest_dist_sq) in child_nodes {
-                if closest_dist_sq >= *best_dist_sq {
-                    break;
->>>>>>> 21bb338c
-                }
-                child.closest_point_recursive(
-                    point,
-                    best_dist_sq,
-                    best_point,
-                    best_object,
-                    all_objects,
-                );
             }
             OctreeNode::Leaf {
                 bounds: _,
@@ -456,7 +405,7 @@
 
         direction.magnitude()
     }
-}
+}       
 
 impl<Q: SignedQuery<T> + Send + Sync, T: Float + Send + Sync> SignedDistance<T> for Octree<Q, T> {
     fn signed_distance(&self, x: T, y: T, z: T) -> T {
