//! # Imlet
//!
//! `Imlet` (Implicit Modeling Lightweight Exploration Toolkit) is a lightweight and flexible engine for creating 3D geometries through implicit modeling, written in Rust.
//! It enables the construction of compound spatial functions that can be evaluated and polygonized to generate geometries.
//!
//! ## Overview
//!
//! `Imlet` provides tools for defining and combining distance functions, extracting isosurfaces, and exporting the results. At its core, it offers a high-level interface for implicit modeling, including:
//!
//! ### Key Features
//!
//! - **Functional Modeling**: Create geometries by combining distance functions (e.g., spheres, toruses) and operations (e.g., intersections, unions).
//! - **Geometric Types**: Provides core geometric types, like `Vec3`, `Plane`, `Mesh`, and more.
//! - **Custom Distance Functions**: Define distance functions mathematically or derive them from external triangle meshes.
//! - **Mesh Export/Import**: Export results to `.obj` files or import external `.obj` files to create custom distance functions.
//! - **Iso-surfacing**: Efficient iso-surface extraction from discretized scalar fields.
//!
//! *Optional feature flags*
//! - `serde`: Save and load implicit models using the `.json` format for easy sharing and reuse.
//! - `viewer`: Visualize mesh outputs quickly using the `viewer` feature built on top of `wgpu`.
//!
//! The main modules of the crate are [`types::geometry`] and [`types::computation`], which together form the foundation for creating and manipulating implicit models. At the heart of `Imlet` is the [`ImplicitModel`](types::computation::model::ImplicitModel) struct, which represents the computation graph used for modeling.
//!
//! ## Example: Creating a Simple Geometry
//!
//! Here's a basic example demonstrating how to use `Imlet` to combine a sphere and a gyroid using an intersection operation. The result is polygonized and saved as an `.obj` file:
//!
//! ```rust
//! # use imlet::utils::io::write_obj_file;
//! # use imlet::types::geometry::{Vec3, BoundingBox, Sphere};
//! # use imlet::types::computation::{
//! #    functions::Gyroid,
//! #    operations::shape::BooleanIntersection,
//! # };
//! # use imlet::types::computation::model::ImplicitModel;
//! # use imlet::types::computation::data::{SparseField, SparseFieldConfig, SamplingMode, BlockSize};
//! # use imlet::types::computation::data::sampler::{SparseSampler, Sampler};
//! # use imlet::utils::io;
//!
//! // Define the model parameters
//! let size = 10.0;
//! let cell_size = 0.1;
//! let bounds = BoundingBox::new(Vec3::origin(), Vec3::new(size, size, size));
//!
//! // Create an implicit model
//! let mut model = ImplicitModel::new();
//!
//! // Add a sphere to the model
//! let sphere = model
//!     .add_function(
//!         "Sphere",
//!         Sphere::new(Vec3::new(0.5 * size, 0.5 * size, 0.5 * size), 0.45 * size))
//!     .unwrap();
//!
//! // Add a gyroid function to the model
//! let gyroid = model
//!     .add_function("Gyroid", Gyroid::with_equal_spacing(2.5, true))
//!     .unwrap();
//!
//! // Combine the sphere and gyroid using a Boolean intersection
//! let intersection = model
//!     .add_operation(
//!         "Intersection",
//!         BooleanIntersection::new(),
//!         Some(&[&sphere, &gyroid]))
//!     .unwrap();
//!
//! // Sample a sparse field and generate an iso-surface.
//! let config = SparseFieldConfig {
//!     internal_size: BlockSize::Size64,       // Internal node subdivision.
//!     leaf_size: BlockSize::Size4,            // Leaf node subdivision.
//!     sampling_mode: SamplingMode::CORNERS,   // Sampling logic for Leaf node exclusion.
//!     cell_size,                              // Sampling resolution.
//! };
//!
//! let mut sampler = SparseSampler::builder()
//!     .with_bounds(bounds)                    // Set the bounds for the sampling.
<<<<<<< HEAD
//!     .with_config(config)                    // Set the sparse field parameters.
=======
//!     .with_config(config)             // Set the sparse field parameters.
>>>>>>> 24feee0a
//!     .build()
//!     .expect("Should be able to build the sampler.");
//!
//! sampler
//!     .sample_field(&model)
//!     .expect("Sampling should work.");
//!
//! let mesh = sampler
//!     .iso_surface(0.0)
//!     .expect("Extracting iso-surface should work.");
//!
//! write_obj_file(&mesh, "example").unwrap();
//!
//! ```
//!
//! For detailed usage and API references, explore the module documentation.
//!
//!

#![cfg_attr(docsrs, feature(doc_auto_cfg))]

/// The current version of the `Imlet` library.
pub const IMLET_VERSION: &str = env!("CARGO_PKG_VERSION");

/// Algorithms for iso-surface extraction.
pub mod algorithms {
    /// Marching cubes algorithm for polygonizing implicit models.
    pub mod marching_cubes;
    mod tables;
}

/// Types for building and processing implicit models.
pub mod types {
    /// Data and computation types for implicit models.
    pub mod computation;
    /// General geometry types for spatial operations and representations.
    pub mod geometry;
}

/// Utility modules for file I/O, logging, and math operations.
pub mod utils {
    /// Read and write data to and from files (e.g., OBJ, CSV).
    pub mod io;
    /// Logging utilities for debugging and tracing.
    pub mod logging;
    /// Mathematical helper functions.
    pub mod math_helper;
}

/// Optional viewer for visualizing generated geometries.
#[cfg(feature = "viewer")]
pub mod viewer;<|MERGE_RESOLUTION|>--- conflicted
+++ resolved
@@ -60,8 +60,10 @@
 //! // Combine the sphere and gyroid using a Boolean intersection
 //! let intersection = model
 //!     .add_operation(
+//!     .add_operation(
 //!         "Intersection",
 //!         BooleanIntersection::new(),
+//!         Some(&[&sphere, &gyroid]))
 //!         Some(&[&sphere, &gyroid]))
 //!     .unwrap();
 //!
@@ -75,11 +77,7 @@
 //!
 //! let mut sampler = SparseSampler::builder()
 //!     .with_bounds(bounds)                    // Set the bounds for the sampling.
-<<<<<<< HEAD
 //!     .with_config(config)                    // Set the sparse field parameters.
-=======
-//!     .with_config(config)             // Set the sparse field parameters.
->>>>>>> 24feee0a
 //!     .build()
 //!     .expect("Should be able to build the sampler.");
 //!
