--- conflicted
+++ resolved
@@ -221,88 +221,4 @@
     }
 
     data
-}
-
-<<<<<<< HEAD
-/// Write an imlet model to a text file as json.
-=======
-/// Write an implicit model to a text file as json.
->>>>>>> 1b5eb4be
-pub fn write_model_to_file<T: Float + Send + Sync + Serialize + 'static + Pi>(
-    model: &ImplicitModel<T>,
-    file_name: &str,
-) -> io::Result<()> {
-    let json = serde_json::ser::to_string_pretty(&model)?;
-    let file_path = Path::new(file_name).with_extension("json");
-    let mut file = fs::File::create(file_path)?;
-    file.write_all(json.as_bytes())?;
-    Ok(())
-}
-
-<<<<<<< HEAD
-/// Deserialize an imlet model from a json file.
-=======
-/// Deserialize an implicit model from a json file
->>>>>>> 1b5eb4be
-///
-/// # Arguments
-///
-/// * `file_name` - Name of the file to read with the `.json` extension.
-///
-/// # Returns
-///
-/// An error is something went wrong, such as if the file can't be found or the deserialization failed.
-///
-/// Returns Ok() with the model if the read was successful.
-pub fn read_model_from_file<
-    T: Float + Send + Sync + Serialize + 'static + Pi + DeserializeOwned,
->(
-    file_path: &str,
-) -> Result<ImplicitModel<T>, Box<dyn std::error::Error>> {
-    let path = Path::new(file_path);
-
-    let extension = path.extension().ok_or_else(|| {
-        format!(
-            "Cannot read file {}. No valid extension provided. Should be .json.",
-            file_path
-        )
-    })?;
-
-    if extension.to_ascii_lowercase() != "json" {
-        return Err(format!(
-            "Cannot read file {}. Only .json files are supported.",
-            file_path
-        )
-        .into());
-    }
-
-    let mut file = File::open(path)?;
-
-    let mut data: Vec<u8> = Vec::new();
-    file.read_to_end(&mut data)?;
-
-    let deserialized: ImplicitModel<T> = serde_json::de::from_slice(&data)?;
-
-    Ok(deserialized)
-}
-
-#[cfg(test)]
-mod tests {
-    use super::*;
-
-    #[test]
-    fn test_deserialize_simple_model() {
-        let model: ImplicitModel<f32> =
-            read_model_from_file("assets/models/gyroid_model.json").unwrap();
-
-        let val = model.evaluate_at("Output", 0., 0., 0.).unwrap();
-
-        let expected_val = 41.60254;
-        assert!(
-            (val - expected_val).abs() < f32::epsilon(),
-            "Wrong value returned from model. Was {}, but should have been {}",
-            val,
-            expected_val
-        );
-    }
 }